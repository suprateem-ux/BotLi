--- conflicted
+++ resolved
@@ -1,8 +1,5 @@
-<<<<<<< HEAD
+
 token:   # Lichess OAuth2 Token.
-=======
-token: "TokenTimeIsBackBuddyss"  # Lichess OAuth2 Token.
->>>>>>> 8aae8a3d
 
 engines:
   standard:
